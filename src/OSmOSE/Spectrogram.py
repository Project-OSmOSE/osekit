from functools import partial
import inspect
import os
import shutil
import sys
from typing import Tuple, Union, Literal
from math import log10
from pathlib import Path
import multiprocessing as mp

import pandas as pd
import numpy as np
from scipy import signal
from termcolor import colored
from matplotlib import pyplot as plt
from OSmOSE.job import Job_builder
from OSmOSE.cluster import (
    reshape,
    resample,
    compute_stats,
)
from OSmOSE.Dataset import Dataset
from OSmOSE.utils import safe_read, make_path
from OSmOSE.config import OSMOSE_PATH


class Spectrogram(Dataset):
    """Main class for spectrogram-related computations. Can resample, reshape and normalize audio files before generating spectrograms."""

    def __init__(
        self,
        dataset_path: str,
        *,
        sr_analysis: int,
        gps_coordinates: Union[str, list, tuple] = None,
        owner_group: str = None,
        analysis_params: dict = None,
        batch_number: int = 10,
        local: bool = False,
    ) -> None:
        """Instanciates a spectrogram object.

        The characteristics of the dataset are essential to input for the generation of the spectrograms. There is three ways to input them:
            - Use the existing `analysis/analysis_sheet.csv` file. If one exist, it will take priority over the other methods. Note that
            when using this file, some attributes will be locked in read-only mode.
            - Fill the `analysis_params` argument. More info on the expected value below.
            - Don't initialize the attributes in the constructor, and assign their values manually.

        In any case, all attributes must have a value for the spectrograms to be generated. If it does not exist, `analysis/analysis_sheet.csv`
        will be written at the end of the `Spectrogram.initialize()` method.

        Parameters
        ----------
        dataset_path : `str`
            The absolute path to the dataset folder. The last folder in the path will be considered as the name of the dataset.
        sr_analysis : `int`, keyword-only
            The sample rate used for the generation of the spectrograms.
        coordinates : `str` or `list` or `tuple`, optional, keyword-only
            The GPS coordinates of the listening location. If it is of type `str`, it must be the name of a csv file located in `raw/auxiliary`,
            otherwise a list or a tuple with the first element being the latitude coordinates and second the longitude coordinates.
        osmose_group_name : `str`, optional, keyword-only
            The name of the group using the OsmOSE package. All files created using this dataset will be accessible by the osmose group.
            Will not work on Windows.
        analysis_params : `dict`, optional, keyword-only
            If `analysis/analysis_sheet.csv` does not exist, the analysis parameters can be submitted in the form of a dict,
            with keys matching what is expected:
                - nfft : `int`
                - window_size : `int`
                - overlap : `int`
                - colormap : `str`
                - zoom_level : `int`
                - dynamic_min : `int`
                - dynamic_max : `int`
                - number_adjustment_spectrogram : `int`
                - spectro_duration : `int`
                - zscore_duration : `float` or `str`
                - HPfilter_min_freq : `int`
                - sensitivity_dB : `int`
                - peak_voltage : `float`
                - spectro_normalization : `str`
                - data_normalization : `str`
                - gain_dB : `int`
            If additional information is given, it will be ignored. Note that if there is an `analysis/analysis_sheet.csv` file, it will
            always have the priority.
        batch_number : `int`, optional, keyword_only
            The number of batches the dataset files will be split into when submitting parallel jobs (the default is 10).
        local : `bool`, optional, keyword_only
            Indicates whether or not the program is run locally. If it is the case, it will not create jobs and will handle the paralelisation
            alone. The default is False.
        """
        super().__init__(
            dataset_path=dataset_path,
            gps_coordinates=gps_coordinates,
            owner_group=owner_group,
        )

        self.__local = local

        processed_path = self.path.joinpath(OSMOSE_PATH.spectrogram)
        metadata_path = processed_path.joinpath("adjust_metadata.csv")
        if metadata_path.exists():
            self.__analysis_file = True
            analysis_sheet = pd.read_csv(metadata_path, header=0)
        elif analysis_params:
            self.__analysis_file = False
            # We put the value in a list so that value[0] returns the right value below.
            analysis_sheet = {key: [value] for (key, value) in analysis_params.items()}
        else:
            analysis_sheet = {}
            self.__analysis_file = False
            print(
                "No valid processed/adjust_metadata.csv found and no parameters provided. All attributes will be initialized to default values..  \n"
            )

        self.batch_number: int = batch_number
        self.sr_analysis: int = sr_analysis

        self.nfft: int = analysis_sheet["nfft"][0] if "nfft" in analysis_sheet else None
        self.window_size: int = (
            analysis_sheet["window_size"][0]
            if "window_size" in analysis_sheet
            else None
        )
        self.overlap: int = (
            analysis_sheet["overlap"][0] if "overlap" in analysis_sheet else None
        )
        self.colormap: str = (
            analysis_sheet["colormap"][0] if "colormap" in analysis_sheet else "viridis"

        )
        self.zoom_level: int = (
            analysis_sheet["zoom_level"][0] if "zoom_level" in analysis_sheet else None
        )
        self.dynamic_min: int = (
            analysis_sheet["dynamic_min"][0]
            if "dynamic_min" in analysis_sheet
            else None
        )
        self.dynamic_max: int = (
            analysis_sheet["dynamic_max"][0]
            if "dynamic_max" in analysis_sheet
            else None
        )
        self.number_adjustment_spectrogram: int = (
            analysis_sheet["number_adjustment_spectrogram"][0]
            if "number_adjustment_spectrogram" in analysis_sheet
            else None
        )
        self.spectro_duration: int = (
            analysis_sheet["spectro_duration"][0]
            if analysis_sheet is not None and "spectro_duration" in analysis_sheet
            else -1
        )

        self.zscore_duration: Union[float, str] = (
            analysis_sheet["zscore_duration"][0]
            if "zscore_duration" in analysis_sheet
            and isinstance(analysis_sheet["zscore_duration"][0], float)
            else None
        )

        # fmin cannot be 0 in butterworth. If that is the case, it takes the smallest value possible, epsilon
        self.HPfilter_min_freq: int = (
            analysis_sheet["HPfilter_min_freq"][0]
            if "HPfilter_min_freq" in analysis_sheet
            and analysis_sheet["HPfilter_min_freq"][0] != 0
            else sys.float_info.epsilon
        )

        self.sensitivity: float = (
            analysis_sheet["sensitivity_dB"][0]
            if "sensitivity_dB" in analysis_sheet
            else 0
        )

        self.peak_voltage: float = (
            analysis_sheet["peak_voltage"][0]
            if "peak_voltage" in analysis_sheet
            else None
        )
        self.spectro_normalization: str = (
            analysis_sheet["spectro_normalization"][0]
            if "spectro_normalization" in analysis_sheet
            else None
        )
        self.data_normalization: str = (
            analysis_sheet["data_normalization"][0]
            if "data_normalization" in analysis_sheet
            else None
        )
        self.gain_dB: float = (
            analysis_sheet["gain_dB"][0]
            if "gain_dB" in analysis_sheet is not None
            else None
        )

        self.window_type: str = (
            analysis_sheet["window_type"][0]
            if "window_type" in analysis_sheet
            else "hamming"
        )

        self.frequency_resolution: int = (
            analysis_sheet["frequency_resolution"][0]
            if "frequency_resolution" in analysis_sheet
            else None
        )

        self.time_resolution = (
            [
                analysis_sheet[col][0]
                for col in analysis_sheet
                if "time_resolution" in col
            ]
            if analysis_sheet is not None
            else None
        )

        self.jb = Job_builder()

        plt.switch_backend("agg")

        fontsize = 16
        ticksize = 12
        plt.rc("font", size=fontsize)  # controls default text sizes
        plt.rc("axes", titlesize=fontsize)  # fontsize of the axes title
        plt.rc("axes", labelsize=fontsize)  # fontsize of the x and y labels
        plt.rc("xtick", labelsize=ticksize)  # fontsize of the tick labels
        plt.rc("ytick", labelsize=ticksize)  # fontsize of the tick labels
        plt.rc("legend", fontsize=ticksize)  # legend fontsize
        plt.rc("figure", titlesize=ticksize)  # fontsize of the figure title

        self.__build_path(dry=True)

    # region Spectrogram properties

    @property
    def sr_analysis(self):
        """int: The sampling frequency of the dataset."""
        return self.__sr_analysis

    @sr_analysis.setter
    def sr_analysis(self, value: int):
        self.__sr_analysis = value

    @property
    def nfft(self):
        """int: The number of Fast Fourier Transform used to generate the spectrograms."""
        return self.__nfft

    @nfft.setter
    def nfft(self, value: int):
        self.__nfft = value

    @property
    def window_size(self):
        """int: The window size of the generated spectrograms."""
        return self.__window_size

    @window_size.setter
    def window_size(self, value: int):
        self.__window_size = value

    @property
    def overlap(self):
        """int: The overlap percentage between two spectrogram windows."""
        return self.__overlap

    @overlap.setter
    def overlap(self, value: int):
        self.__overlap = value

    @property
    def colormap(self):
        """str: The type of colormap of the spectrograms."""
        return self.__colormap

    @colormap.setter
    def colormap(self, value: str):
        self.__colormap = value

    @property
    def zoom_level(self):
        """int: Number of zoom levels."""
        return self.__zoom_level

    @zoom_level.setter
    def zoom_level(self, value: int):
        self.__zoom_level = value

    @property
    def dynamic_min(self):
        """int: Minimum value of the colormap."""
        return self.__dynamic_min

    @dynamic_min.setter
    def dynamic_min(self, value: int):
        self.__dynamic_min = value

    @property
    def dynamic_max(self):
        """int: Maximum value of the colormap."""
        return self.__dynamic_max

    @dynamic_max.setter
    def dynamic_max(self, value: int):
        self.__dynamic_max = value

    @property
    def number_adjustment_spectrogram(self):
        """int: Number of spectrograms used to adjust the parameters."""
        return self.__number_adjustment_spectrogram

    @number_adjustment_spectrogram.setter
    def number_adjustment_spectrogram(self, value: int):
        self.__number_adjustment_spectrogram = value

    @property
    def spectro_duration(self):
        """int: Duration of the spectrogram (at the lowest zoom level) in seconds."""
        return self.__spectro_duration

    @spectro_duration.setter
    def spectro_duration(self, value: int):
        self.__spectro_duration = value

    @property
    def zscore_duration(self):
        return self.__zscore_duration

    @zscore_duration.setter
    def zscore_duration(self, value: int):
        self.__zscore_duration = value

    @property
    def HPfilter_min_freq(self):
        """float: Floor frequency for the High Pass Filter."""
        return self.__hpfilter_min_freq

    @HPfilter_min_freq.setter
    def HPfilter_min_freq(self, value: float):
        self.__hpfilter_min_freq = value

    @property
    def sensitivity(self):
        """int: Numeric sensitivity of the recording device."""
        return self.__sensitivity

    @sensitivity.setter
    def sensitivity(self, value):
<<<<<<< HEAD
        """Always assume the sensitivity is given in dB."""
=======
        """Always assume the sensitivity is given in dB"""
        
>>>>>>> c4d08583
        self.__sensitivity = 10 ** (value / 20) * 1e6

    @property
    def peak_voltage(self):
        """float: The maximum voltage of the device."""
        return self.__peak_voltage

    @peak_voltage.setter
    def peak_voltage(self, value: float):
        self.__peak_voltage = value

    @property
    def spectro_normalization(self):
        """str: Type of normalization used to generate the spectrograms."""
        return self.__spectro_normalization

    @spectro_normalization.setter
    def spectro_normalization(self, value: Literal["spectrum", "density"]):
        self.__spectro_normalization = value

    @property
    def data_normalization(self):
        """str: Type of normalization applied to the data."""
        return self.__data_normalization

    @data_normalization.setter
    def data_normalization(self, value: Literal["instrument", "zscore"]):
        self.__data_normalization = value

    @property
    def gain_dB(self):
        """float: Gain of the device in decibels."""
        return self.__gain_dB

    @gain_dB.setter
    def gain_dB(self, value: float):
        self.__gain_dB = value

    @property
    def window_type(self):
        """str: Type of the window used to generate the spectrograms."""
        return self.__window_type

    @window_type.setter
    def window_type(self, value: Literal["hamming"]):
        self.__window_type = value

    @property
    def frequency_resolution(self):
        return self.__frequency_resolution

    @frequency_resolution.setter
    def frequency_resolution(self, value):
        self.__frequency_resolution = value

    @property
    def time_resolution(self):
        return self.__time_resolution

    @time_resolution.setter
    def time_resolution(self, value):
        self.__time_resolution = value

    # endregion

    def __build_path(self, adjust: bool = False, dry: bool = False):
        """Build some internal paths according to the expected architecture and might create them.

        Parameter
        ---------
            adjust : `bool`, optional
                Whether or not the paths are used to adjust spectrogram parameters.
            dry: `bool`, optional
                If set to True, will not create the folders and just return the file path.
        """
        processed_path = self.path.joinpath(OSMOSE_PATH.spectrogram)
        audio_foldername = f"{str(self.spectro_duration)}_{str(self.sr_analysis)}"
        self.audio_path = self.path.joinpath(OSMOSE_PATH.raw_audio, audio_foldername)

        if adjust:
            self.__spectro_foldername = "adjustment_spectros"
        else:
            self.__spectro_foldername = (
                f"{str(self.nfft)}_{str(self.window_size)}_{str(self.overlap)}"
            )

        self.path_output_spectrogram = processed_path.joinpath(
            audio_foldername, self.__spectro_foldername, "image"
        )

        self.path_output_spectrogram_matrix = processed_path.joinpath(
            audio_foldername, self.__spectro_foldername, "matrix"
        )

        # Create paths
        if not dry:
            make_path(self.audio_path, mode=0o2775)
            make_path(self.path_output_spectrogram, mode=0o2775)
            make_path(self.path_output_spectrogram_matrix, mode=0o2775)
            make_path(self.path.joinpath(OSMOSE_PATH.statistics), mode=0o2775)

    def check_spectro_size(self):
        """Verify if the parameters will generate a spectrogram that can fit one screen properly"""
        if self.nfft > 2048:
            print("your nfft is :", self.nfft)
            print(
                colored(
                    "PLEASE REDUCE IT UNLESS YOU HAVE A VERY HD SCREEN WITH MORE THAN 1k pixels vertically !!!! ",
                    "red",
                )
            )

        tile_duration = self.spectro_duration / 2 ** (self.zoom_level)

        data = np.zeros([int(tile_duration * self.sr_analysis), 1])

        Noverlap = int(self.window_size * self.overlap / 100)

        Nbech = np.size(data)
        Noffset = self.window_size - Noverlap
        Nbwin = int((Nbech - self.window_size) / Noffset)
        Freq = np.fft.rfftfreq(self.nfft, d=1 / self.sr_analysis)
        Time = np.linspace(0, Nbech / self.sr_analysis, Nbwin)

        print("your smallest tile has a duration of:", tile_duration, "(s)")
        print("\n")

        if Nbwin > 3500:
            print(
                colored(
                    "PLEASE REDUCE IT UNLESS YOU HAVE A VERY HD SCREEN WITH MORE THAN 2k pixels horizontally !!!! ",
                    "red",
                )
            )

        print("\n")
        print("your number of time windows in this tile is:", Nbwin)
        print("\n")
        print(
            "your resolutions : time = ",
            round(Time[1] - Time[0], 3),
            "(s) / frequency = ",
            round(Freq[1] - Freq[0], 3),
            "(Hz)",
        )

    # TODO: some cleaning
    def initialize(
        self,
        *,
        sr_analysis: int = None,
        reshape_method: Literal["legacy", "classic", "none"] = "none",
        batch_ind_min: int = 0,
        batch_ind_max: int = -1,
        pad_silence: bool = False,
        force_init: bool = False,
        date_template: str = None,
    ) -> None:
        """Prepares everything (path, variables, files) for spectrogram generation. This needs to be run before the spectrograms are generated.
        If the dataset has not yet been build, it is before the rest of the functions are initialized.

        Parameters
        ----------
        sr_analysis : `int`, optional, keyword-only
            The sampling frequency of the audio files used to generate the spectrograms. If set, will overwrite the Spectrogram.sr_analysis attribute.
        reshape_method : {"legacy", "classic", "none"}, optional, keyword-only
            Which method to use if the desired size of the spectrogram is different from the audio file duration.
            - legacy : Legacy method, use bash and sox software to trim the audio files and fill the empty space with nothing.
            Unpractical when the audio file duration is longer than the desired spectrogram size.
            - classic : Classic method, use python and sox library to cut and concatenate the audio files to fit the desired duration.
            Will rewrite the `timestamp.csv` file, thus timestamps may have unexpected behavior if the concatenated files are not chronologically
            subsequent.
            - none : Don't reshape, will throw an error if the file duration is different than the desired spectrogram size. (It is the default behavior)

        batch_ind_min : `int`, optional, keyword-only
            The index of the first file to consider. Both this parameter and `batch_ind_max` are not commonly used and are
            for very specific use cases. Most of the time, you want to initialize the whole dataset (the default is 0).
        batch_ind_max : `int`, optional, keyword-only
            The index of the last file to consider (the default is -1, meaning consider every file).
        pad_silence : `bool`, optional, keyword-only
            When using the legacy reshaping method, whether there should be a silence padding or not (default is False).
        force_init : `bool`, optional, keyword-only
            Force every parameter of the initialization.
        date_template : `str`, optiona, keyword-only
            When initializing a spectrogram of a dataset that has not been built, providing a date_template will generate the timestamp.csv.
        """
        # Mandatory init
        if not self.is_built:
            try:
                self.build(date_template=date_template)
            except Exception as e:
                print(
                    f"Unhandled error during dataset building. The spectrogram initialization will be cancelled. The error may be resolved by building the dataset separately first. Description of the error: {str(e)}"
                )
                return

        self.__build_path()

        if sr_analysis:
            self.sr_analysis = sr_analysis

        self.path_input_audio_file = self._get_original_after_build()
        list_wav_withEvent_comp = sorted(self.path_input_audio_file.glob("*wav"))

        if batch_ind_max == -1:
            batch_ind_max = len(list_wav_withEvent_comp)
        list_wav_withEvent = list_wav_withEvent_comp[batch_ind_min:batch_ind_max]

        self.list_wav_to_process = [
            audio_file.name for audio_file in list_wav_withEvent
        ]

        # Stop initialization if already done
        final_path = self.path.joinpath(
            OSMOSE_PATH.spectrogram,
            f"{str(self.spectro_duration)}_{str(self.sr_analysis)}",
            f"{str(self.nfft)}_{str(self.window_size)}_{str(self.overlap)}",
            "metadata.csv",
        )
        temp_path = self.path.joinpath(OSMOSE_PATH.spectrogram, "adjust_metadata.csv")
        audio_metadata_path = self.path.joinpath(
            OSMOSE_PATH.raw_audio,
            f"{str(self.spectro_duration)}_{str(self.sr_analysis)}",
            "metadata.csv",
        )

        if (
            (final_path.exists() or temp_path.exists())
            and audio_metadata_path.exists()
            and not force_init
        ):
            audio_file_count = pd.read_csv(audio_metadata_path)["audio_file_count"][0]
            if len(list(audio_metadata_path.parent.glob("*.wav")) == audio_file_count):
                print(
                    "It seems these spectrogram parameters are already initialized. If it is an error or you want to rerun the initialization, add the `force_init` argument."
                )
                return

        # Load variables from raw metadata
        metadata = pd.read_csv(self.path_input_audio_file.joinpath("metadata.csv"))
        audio_file_origin_duration = metadata["audio_file_origin_duration"][0]
        sr_origin = metadata["sr_origin"][0]
        audio_file_count = metadata["audio_file_count"][0]

        if self.path.joinpath(OSMOSE_PATH.processed, "subset_files.csv").is_file():
            subset = pd.read_csv(
                self.path.joinpath(OSMOSE_PATH.processed, "subset_files.csv"),
                header=None,
            )[0].values
            self.list_wav_to_process = list(
                set(subset).intersection(set(self.list_wav_to_process))
            )

        batch_size = len(self.list_wav_to_process) // self.batch_number

        #! RESAMPLING
        resample_job_id_list = []
        processes = []

        if self.sr_analysis != sr_origin and not os.listdir(self.audio_path):
            for batch in range(self.batch_number):
                i_min = batch * batch_size
                i_max = (
                    i_min + batch_size
                    if batch < self.batch_number - 1
                    else len(self.list_wav_to_process)
                )  # If it is the last batch, take all files

                if self.__local:
                    process = mp.Process(
                        target=resample,
                        kwargs={
                            "input_dir": self.path_input_audio_file,
                            "output_dir": self.audio_path,
                            "target_sr": self.sr_analysis,
                            "batch_ind_min": i_min,
                            "batch_ind_max": i_max,
                        },
                    )

                    process.start()
                    processes.append(process)
                else:
                    self.jb.build_job_file(
                        script_path=Path(inspect.getfile(resample)).resolve(),
                        script_args=f"--input-dir {self.path_input_audio_file} --target-sr {self.sr_analysis} --ind-min {i_min} --ind-max {i_max} --output-dir {self.audio_path}",
                        jobname="OSmOSE_resample",
                        preset="low",
                    )
                    # TODO: use importlib.resources

                    job_id = self.jb.submit_job()
                    resample_job_id_list.append(job_id)

            for process in processes:
                process.join()

        #! ZSCORE NORMALIZATION
        isnorma = (
            any([cc in self.zscore_duration for cc in ["D", "M", "H", "S", "W"]])
            if self.zscore_duration
            else False
        )

        norma_job_id_list = []
        if (
            os.listdir(self.path.joinpath(OSMOSE_PATH.statistics))
            and self.data_normalization == "zscore"
            and isnorma
        ):
            for batch in range(self.batch_number):
                i_min = batch * batch_size
                i_max = (
                    i_min + batch_size
                    if batch < self.batch_number - 1
                    else len(self.list_wav_to_process)
                )  # If it is the last batch, take all files
                if self.__local:
                    process = mp.Process(
                        target=compute_stats,
                        kwargs={
                            "input_dir": self.path_input_audio_file,
                            "output_file": self.path.joinpath(
                                OSMOSE_PATH.statistics,
                                "SummaryStats_" + str(i_min) + ".csv",
                            ),
                            "target_sr": self.sr_analysis,
                            "batch_ind_min": i_min,
                            "batch_ind_max": i_max,
                        },
                    )

                    process.start()
                    processes.append(process)
                else:
                    jobfile = self.jb.build_job_file(
                        script_path=Path(inspect.getfile(compute_stats)).resolve(),
                        script_args=f"--input-dir {self.path_input_audio_file} --hpfilter-min-freq {self.HPfilter_min_freq} \
                                    --ind-min {i_min} --ind-max {i_max} --output-file {self.path.joinpath(OSMOSE_PATH.statistics, 'SummaryStats_' + str(i_min) + '.csv')}",
                        jobname="OSmOSE_get_zscore_params",
                        preset="low",
                    )

                    job_id = self.jb.submit_job(dependency=resample_job_id_list)
                    norma_job_id_list.append(job_id)

            for process in processes:
                process.join()

        #! RESHAPING
        # Reshape audio files to fit the maximum spectrogram size, whether it is greater or smaller.
        reshape_job_id_list = []

        if self.spectro_duration != int(audio_file_origin_duration):
            # We might reshape the files and create the folder. Note: reshape function might be memory-heavy and deserve a proper qsub job.
            if self.spectro_duration > int(
                audio_file_origin_duration
            ) and reshape_method in ["none", "legacy"]:
                raise ValueError(
                    "Spectrogram size cannot be greater than file duration. If you want to automatically reshape your audio files to fit the spectrogram size, consider setting the reshape method to 'reshape'."
                )

            print(
                f"Automatically reshaping audio files to fit the spectro duration value. Files will be {self.spectro_duration} seconds long."
            )

            if reshape_method == "classic":
                # build job, qsub, stuff
                nb_reshaped_files = (
                    audio_file_origin_duration * audio_file_count
                ) / self.spectro_duration
                metadata["audio_file_count"] = nb_reshaped_files
                next_offset_beginning = 0
                offset_end = 0
                i_max = -1
                for batch in range(self.batch_number):
                    if i_max >= len(self.list_wav_to_process) - 1:
                        continue

                    offset_beginning = next_offset_beginning
                    next_offset_beginning = 0

                    i_min = i_max + (1 if not offset_beginning else 0)
                    i_max = (
                        i_min + batch_size
                        if batch < self.batch_number - 1
                        and i_min + batch_size < len(self.list_wav_to_process)
                        else len(self.list_wav_to_process) - 1
                    )  # If it is the last batch, take all files

                    while (
                        (
                            (i_max - i_min + 1) * audio_file_origin_duration
                            - offset_end
                            - offset_beginning  # Determines if the offset would require more than one file
                        )
                        % self.spectro_duration
                        > audio_file_origin_duration
                        and i_max < len(self.list_wav_to_process)
                    ) or (
                        i_max - i_min + offset_end - offset_beginning + 1
                    ) * audio_file_origin_duration < self.spectro_duration:
                        i_max += 1

                    last_file_behavior = (
                        "pad"
                        if batch == self.batch_number - 1
                        or i_max == len(self.list_wav_to_process) - 1
                        else "discard"
                    )

                    offset_end = (
                        (i_max - i_min + 1) * audio_file_origin_duration
                        - offset_beginning
                    ) % self.spectro_duration
                    if offset_end:
                        next_offset_beginning = audio_file_origin_duration - offset_end
                    else:
                        offset_end = 0  # ? ack

                    if self.__local:
                        process = mp.Process(
                            target=reshape,
                            kwargs={
                                "input_files": self.path_input_audio_file,
                                "chunk_size": self.spectro_duration,
                                "output_dir_path": self.audio_path,
                                "offset_beginning": int(offset_beginning),
                                "offset_end": int(offset_end),
                                "batch_ind_min": i_min,
                                "batch_ind_max": i_max,
                                "last_file_behavior": last_file_behavior,
                            },
                        )

                        process.start()
                        processes.append(process)
                    else:
                        self.jb.build_job_file(
                            script_path=Path(inspect.getfile(reshape)).resolve(),
                            script_args=f"--input-files {self.path_input_audio_file} --chunk-size {self.spectro_duration} --ind-min {i_min}\
                                        --ind-max {i_max} --output-dir {self.audio_path} --offset-beginning {int(offset_beginning)} --offset-end {int(offset_end)}\
                                        --last-file-behavior {last_file_behavior} {'--force' if force_init else ''}",
                            jobname="OSmOSE_reshape_py",
                            preset="low",
                        )

                        job_id = self.jb.submit_job(dependency=norma_job_id_list)
                        reshape_job_id_list.append(job_id)

                for process in processes:
                    process.join()

            elif reshape_method == "legacy":
                silence_arg = "-s" if pad_silence else ""
                for batch in range(self.batch_number):
                    i_min = batch * batch_size
                    i_max = (
                        i_min + batch_size
                        if batch < self.batch_number - 1
                        else len(self.list_wav_to_process)
                    )  # If it is the last batch, take all files
                    self.jb.build_job_file(
                        script_path=Path(__file__.parent, "cluster", "reshaper.sh"),
                        script_args=f"-d {self.path} -i {self.path_input_audio_file.name} -t {sr_analysis} \
                                    -m {i_min} -x {i_max} -o {self.audio_path} -n {self.spectro_duration} {silence_arg}",
                        jobname="OSmOSE_reshape_bash",
                        preset="low",
                    )

                    job_id = self.jb.submit_job(dependency=resample_job_id_list)
                    reshape_job_id_list.append(job_id)

        metadata["dataset_fileDuration"] = self.spectro_duration
        new_meta_path = self.audio_path.joinpath("metadata.csv")
        metadata.to_csv(new_meta_path)

        if not self.__analysis_file:
            data = {
                "dataset_name": self.name,
                "sr_analysis": self.sr_analysis,
                "nfft": self.nfft,
                "window_size": self.window_size,
                "overlap": self.overlap,
                "colormap": self.colormap,
                "zoom_level": self.zoom_level,
                "number_adjustment_spectrogram": self.number_adjustment_spectrogram,
                "dynamic_min": self.dynamic_min,
                "dynamic_max": self.dynamic_max,
                "spectro_duration": self.spectro_duration,
                "audio_file_folder_name": self.audio_path.name,
                "data_normalization": self.data_normalization,
                "HPfilter_min_freq": self.HPfilter_min_freq,
                "sensitivity_dB": 20 * log10(self.sensitivity / 1e6),
                "peak_voltage": self.peak_voltage,
                "spectro_normalization": self.spectro_normalization,
                "gain_dB": self.gain_dB,
                "zscore_duration": self.zscore_duration,
                "window_type": self.window_type,
                "frequency_resolution": self.frequency_resolution,
            }

            for i, time_res in enumerate(self.time_resolution):
                data.update({f"time_resolution_{i}": time_res})

            analysis_sheet = pd.DataFrame.from_records([data])
            analysis_sheet.to_csv(
                self.path.joinpath(OSMOSE_PATH.spectrogram, "adjust_metadata.csv")
            )

            self.path.joinpath(OSMOSE_PATH.spectrogram, "adjust_metadata.csv").chmod(
                0o777
            )

            if not self.path.joinpath(
                OSMOSE_PATH.spectrogram, "adjust_metadata.csv"
            ).exists():
                print("Failed to write adjust_metadata.csv")

    def to_csv(self, filename: str) -> None:
        """Outputs the characteristics of the spectrogram the specified file in csv format.

        Parameter
        ---------
        filename: str
            The name of the file to be written."""

        data = {
            "name": self.__spectro_foldername,
            "nfft": self.nfft,
            "window_size": self.window_size,
            "overlap": self.overlap / 100,
            "zoom_level": 2 ** (self.zoom_level - 1),
            # "dynamic_min": self.dynamic_min,
            # "dynamic_max": self.dynamic_max,
            # "number_adjustment_spectrogram": self.number_adjustment_spectrogram,
            # "spectro_duration": self.spectro_duration,
            # "zscore_duration": self.zscore_duration,
            # "HPfilter_min_freq": self.HPfilter_min_freq,
            # "sensitivity_dB": 20 * log10(self.sensitivity / 1e6),
            # "peak_voltage": self.peak_voltage,
            # "spectro_normalization": self.spectro_normalization,
            # "data_normalization": self.data_normalization,
            # "gain_dB": self.gain_dB
        }
        # TODO: readd `, 'cvr_max':self.dynamic_max, 'cvr_min':self.dynamic_min` above when ok with Aplose
        df = pd.DataFrame.from_records([data])
        df.to_csv(filename, index=False)

    # region On cluster

    def process_file(
        self, audio_file: str, *, adjust: bool = False, save_matrix: bool = False
    ) -> None:
        """Read an audio file and generate the associated spectrogram.

        Parameters
        ----------
        audio_file : `str`
            The name of the audio file to be processed
        adjust : `bool`, optional, keyword-only
            Indicates whether the file should be processed alone to adjust the spectrogram parameters (the default is False)
        save_matrix : `save_matrix`, optional, keyword-only
            Whether to save the spectrogram matrices or not. Note that activating this parameter might increase greatly the volume of the project. (the default is False)
        """
        self.__build_path(adjust)
        self.save_matrix = save_matrix
        self.adjust = adjust
        Zscore = self.zscore_duration if not adjust else "original"

        if (
            not adjust
            and self.path_output_spectrogram.parent.parent.joinpath(
                "adjustment_spectros"
            ).exists()
        ):
            shutil.rmtree(
                self.path_output_spectrogram.parent.parent.joinpath(
                    "adjustment_spectros"
                )
            )

        #! Determination of zscore normalization parameters
        if Zscore and self.data_normalization == "zscore" and Zscore != "original":
            average_over_H = int(
                round(pd.to_timedelta(Zscore).total_seconds() / self.spectro_duration)
            )

            df = pd.DataFrame()
            for dd in self.path.joinpath(OSMOSE_PATH.statistics).glob("summaryStats*"):
                df = pd.concat([df, pd.read_csv(dd, header=0)])

            df["mean_avg"] = df["mean"].rolling(average_over_H, min_periods=1).mean()
            df["std_avg"] = df["std"].rolling(average_over_H, min_periods=1).std()

            self.__summStats = df

        audio_file = Path(audio_file).name
        if audio_file not in os.listdir(self.audio_path):
            raise FileNotFoundError(
                f"The file {audio_file} must be in {self.audio_path} in order to be processed."
            )

        if Zscore and Zscore != "original" and self.data_normalization == "zscore":
            self.__zscore_mean = self.__summStats[
                self.__summStats["filename"] == audio_file
            ]["mean_avg"].values[0]
            self.__zscore_std = self.__summStats[
                self.__summStats["filename"] == audio_file
            ]["std_avg"].values[0]

        #! File processing
        data, sample_rate = safe_read(self.audio_path.joinpath(audio_file))

        if self.data_normalization == "instrument":
            data = (
                (data * self.peak_voltage)
                / self.sensitivity
                / 10 ** (self.gain_dB / 20)
            )

        bpcoef = signal.butter(
            20,
            np.array([self.HPfilter_min_freq, sample_rate / 2 - 1]),
            fs=sample_rate,
            output="sos",
            btype="bandpass",
        )
        data = signal.sosfilt(bpcoef, data)

        if adjust:
            make_path(self.path_output_spectrogram, mode=0o2775)

        output_file = self.path_output_spectrogram.joinpath(audio_file)

        self.gen_tiles(data=data, sample_rate=sample_rate, output_file=output_file)

    def gen_tiles(self, *, data: np.ndarray, sample_rate: int, output_file: Path):
        """Generate spectrogram tiles corresponding to the zoom levels.

        Parameters
        ----------
        data : `np.ndarray`
            The audio data from which the tiles will be generated.
        sample_rate : `int`
            The sample rate of the audio data.
        output_file : `str`
            The name of the output spectrogram."""
        if self.data_normalization == "zscore" and self.zscore_duration:
            if (len(self.zscore_duration) > 0) and (self.zscore_duration != "original"):
                data = (data - self.__zscore_mean) / self.__zscore_std
            elif self.zscore_duration == "original":
                data = (data - np.mean(data)) / np.std(data)

        duration = len(data) / int(sample_rate)

        nber_tiles_lowest_zoom_level = 2 ** (self.zoom_level)
        tile_duration = duration / nber_tiles_lowest_zoom_level

        Sxx_2 = np.empty((int(self.nfft / 2) + 1, 1))
        for tile in range(0, nber_tiles_lowest_zoom_level):
            start = tile * tile_duration
            end = start + tile_duration

            sample_data = data[int(start * sample_rate) : int((end + 1) * sample_rate)]

        Sxx, Freq = self.gen_spectro(
            data=sample_data,
            sample_rate=sample_rate,
            output_file=output_file.parent.joinpath(
                f"{output_file.stem}_{nber_tiles_lowest_zoom_level}_{str(tile)}.png"
            ),
        )

        Sxx_2 = np.hstack((Sxx_2, Sxx))

        Sxx_lowest_level = Sxx_2[:, 1:]

        segment_times = np.linspace(
            0, len(data) / sample_rate, Sxx_lowest_level.shape[1]
        )[np.newaxis, :]

        # loop over the zoom levels from the second lowest to the highest one
        for zoom_level in range(self.zoom_level + 1)[::-1]:
            nberspec = Sxx_lowest_level.shape[1] // (2**zoom_level)

            # loop over the tiles at each zoom level
            for tile in range(2**zoom_level):
                Sxx_int = Sxx_lowest_level[:, tile * nberspec : (tile + 1) * nberspec][
                    :, :: 2 ** (self.zoom_level - zoom_level)
                ]

                segment_times_int = segment_times[
                    :, tile * nberspec : (tile + 1) * nberspec
                ][:, :: 2 ** (self.zoom_level - zoom_level)]

                if self.spectro_normalization == "density":
                    log_spectro = 10 * np.log10(Sxx_int / (1e-12))
                if self.spectro_normalization == "spectrum":
                    log_spectro = 10 * np.log10(Sxx_int)

                self.generate_and_save_figures(
                    time=segment_times_int,
                    freq=Freq,
                    log_spectro=log_spectro,
                    output_file=output_file.parent.joinpath(
                        f"{output_file.stem}_{str(2 ** zoom_level)}_{str(tile)}.png"
                    ),
                )

    def gen_spectro(
        self, *, data: np.ndarray, sample_rate: int, output_file: Path
    ) -> Tuple[np.ndarray, np.ndarray[float]]:
        """Generate the spectrograms

        Parameters
        ----------
        data : `np.ndarray`
            The audio data from which the tiles will be generated.
        sample_rate : `int`
            The sample rate of the audio data.
        output_file : `str`
            The name of the output spectrogram.

        Returns
        -------
        Sxx : `np.NDArray[float64]`
        Freq : `np.NDArray[float]`
        """
        Noverlap = int(self.window_size * self.overlap / 100)

        win = np.hamming(self.window_size)
        if self.nfft < (0.5 * self.window_size):
            if self.spectro_normalization == "density":
                scale_psd = 2.0
            if self.spectro_normalization == "spectrum":
                scale_psd = 2.0 * sample_rate
        else:
            if self.spectro_normalization == "density":
                scale_psd = 2.0 / (((win * win).sum()) * sample_rate)
            if self.spectro_normalization == "spectrum":
                scale_psd = 2.0 / ((win * win).sum())

        Nbech = np.size(data)
        Noffset = self.window_size - Noverlap
        Nbwin = int((Nbech - self.window_size) / Noffset)
        Freq = np.fft.rfftfreq(self.nfft, d=1 / sample_rate)

        Sxx = np.zeros([np.size(Freq), Nbwin])
        Time = np.linspace(0, Nbech / sample_rate, Nbwin)
        for idwin in range(Nbwin):
            if self.nfft < (0.5 * self.window_size):
                x_win = data[idwin * Noffset : idwin * Noffset + self.window_size]
                _, Sxx[:, idwin] = signal.welch(
                    x_win,
                    fs=sample_rate,
                    window="hamming",
                    nperseg=int(self.nfft),
                    noverlap=int(self.nfft / 2),
                    scaling="density",
                )
            else:
                x_win = data[idwin * Noffset : idwin * Noffset + self.window_size] * win
                Sxx[:, idwin] = np.abs(np.fft.rfft(x_win, n=self.nfft)) ** 2
        Sxx[:, idwin] *= scale_psd

        if self.spectro_normalization == "density":
            log_spectro = 10 * np.log10((Sxx / (1e-12)) + (1e-20))
        if self.spectro_normalization == "spectrum":
            log_spectro = 10 * np.log10(Sxx + (1e-20))

        # save spectrogram as a png image - disabled because it might create duplicates
        # self.generate_and_save_figures(
        #     time=Time, freq=Freq, log_spectro=log_spectro, output_file=output_file
        # )

        # save spectrogram matrices (intensity, time and freq) in a npz file
        if self.save_matrix:
            make_path(self.path_output_spectrogram_matrix, mode=0o2775)

            output_matrix = self.path_output_spectrogram_matrix.joinpath(
                output_file.name
            ).with_suffix(".npz")

            np.savez(
                output_matrix,
                Sxx=Sxx,
                log_spectro=log_spectro,
                Freq=Freq,
                Time=Time,
            )

        return Sxx, Freq

    def generate_and_save_figures(
        self,
        *,
        time: np.ndarray[float],
        freq: np.ndarray[float],
        log_spectro: np.ndarray[int],
        output_file: Path,
    ):
        """Write the spectrogram figures to the output file.

        Parameters
        ----------
        time : `np.NDArray[floating]`
        freq : `np.NDArray[floating]`
        log_spectro : `np.NDArray[signed int]`
        output_file : `str`
            The name of the spectrogram file."""
        # Plotting spectrogram
        my_dpi = 100
        fact_x = 1.3
        fact_y = 1.3
        fig, ax = plt.subplots(
            nrows=1,
            ncols=1,
            figsize=(fact_x * 1800 / my_dpi, fact_y * 512 / my_dpi),
            dpi=my_dpi,
        )
        color_map = plt.cm.get_cmap(self.colormap)  # .reversed()
        plt.pcolormesh(time, freq, log_spectro, cmap=color_map)
        plt.clim(vmin=self.dynamic_min, vmax=self.dynamic_max)
        # plt.colorbar()

        # If generate all
        fig.axes[0].get_xaxis().set_visible(True)
        fig.axes[0].get_yaxis().set_visible(True)
        ax.set_frame_on(True)

        ax.spines["right"].set_visible(True)
        ax.spines["left"].set_visible(True)
        ax.spines["bottom"].set_visible(True)
        ax.spines["top"].set_visible(True)

        # For test
        fig.axes[0].get_xaxis().set_visible(True)
        fig.axes[0].get_yaxis().set_visible(True)
        ax.set_ylabel("Frequency (Hz)")
        ax.set_xlabel("Time (s)")
        plt.colorbar()

        # Saving spectrogram plot to file
        plt.savefig(output_file, bbox_inches="tight", pad_inches=0)
        plt.close()

        metadata_input = self.path.joinpath(
            OSMOSE_PATH.spectrogram, "adjust_metadata.csv"
        )
        metadata_output = self.path.joinpath(
            OSMOSE_PATH.spectrogram,
            f"{str(self.spectro_duration)}_{str(self.sr_analysis)}",
            f"{str(self.nfft)}_{str(self.window_size)}_{str(self.overlap)}",
            "metadata.csv",
        )
        print()
        if not self.adjust and metadata_input.exists() and not metadata_output.exists():
            metadata_input.rename(metadata_output)

    # endregion

    def process_all_files(self, *, save_matrix: bool = False):
        """Process all the files in the dataset and generates the spectrograms. It uses the python multiprocessing library
        to parallelise the computation, so it is less efficient to use this method rather than the job scheduler if run on a cluster.
        """

        kwargs = {"save_matrix": save_matrix}

        map_process_file = partial(self.process_file, **kwargs)

        with mp.Pool(processes=min(self.batch_number, mp.cpu_count())) as pool:
            pool.map(map_process_file, self.list_wav_to_process)<|MERGE_RESOLUTION|>--- conflicted
+++ resolved
@@ -348,12 +348,7 @@
 
     @sensitivity.setter
     def sensitivity(self, value):
-<<<<<<< HEAD
         """Always assume the sensitivity is given in dB."""
-=======
-        """Always assume the sensitivity is given in dB"""
-        
->>>>>>> c4d08583
         self.__sensitivity = 10 ** (value / 20) * 1e6
 
     @property
