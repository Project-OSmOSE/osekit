--- conflicted
+++ resolved
@@ -78,11 +78,7 @@
 
         if skip_perms:
             print(
-<<<<<<< HEAD
-                "It seems you are on a non-Unix operating system (probably Windows). The build() method will not work as intended and permission might be uncorrectly set."
-=======
                 "It seems you are on a non-Unix operating system (probably Windows). The build() method will not work as intended and permission might be incorrectly set."
->>>>>>> 437214f1
             )
 
         pd.set_option("display.float_format", lambda x: "%.0f" % x)
