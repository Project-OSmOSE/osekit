--- conflicted
+++ resolved
@@ -374,12 +374,6 @@
 # TO DO : function not optimized in case you use it in a for loop , because it will reload .csv for each audiofile , should
 # be able to take as input the already loaded timestamps
 def get_timestamp_of_audio_file(path_timestamp_file:Path,audio_file_name:str) -> str:
-<<<<<<< HEAD
-    timestamps = pd.read_csv(path_timestamp_file,header=None)
-    # get timestamp of the audio file
-    return str(timestamps.loc[timestamps[0] == audio_file_name, 1].values[0])
-=======
     timestamps = pd.read_csv(path_timestamp_file,header=None, names=["filename","timestamp"])
     # get timestamp of the audio file
-    return str(timestamps["timestamp"][timestamps["filename"] == audio_file_name].values[0])
->>>>>>> 199e8784
+    return str(timestamps["timestamp"][timestamps["filename"] == audio_file_name].values[0])