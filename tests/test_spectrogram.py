import os
import platform
import pandas as pd
import numpy as np

from OSmOSE import Spectrogram
from OSmOSE.config import OSMOSE_PATH
import soundfile as sf

PARAMS = {
    "nfft": 512,
    "window_size": 512,
    "overlap": 97,
<<<<<<< HEAD
    "colormap": "viridis",
    "zoom_level": 2,
    "number_adjustment_spectrograms": 2,
=======
    "spectro_colormap": "viridis",
    "zoom_level": 2,
    "number_adjustment_spectrogram": 2,
>>>>>>> 50b39986
    "dynamic_min": 0,
    "dynamic_max": 150,
    "spectro_duration": 5,
    "data_normalization": "instrument",
    "HPfilter_min_freq": 0,
    "sensitivity_dB": -164,
    "peak_voltage": 2.5,
    "spectro_normalization": "density",
    "gain_dB": 14.7,
    "zscore_duration": "original",
}


def test_build_path(input_dataset):
    dataset = Spectrogram(
        dataset_path=input_dataset["main_dir"],
        sr_analysis=240,
        analysis_params=PARAMS,
        local=True,
    )
    dataset.build()
    dataset._Spectrogram__build_path(adjust=True, dry=True)

    print("Values of spectrogram")

    print(
        "\n".join([f"{attr} : {getattr(dataset, str(attr))}" for attr in dir(dataset)])
    )

    assert dataset.audio_path == dataset.path.joinpath(OSMOSE_PATH.raw_audio, "5_240")
    assert dataset._Spectrogram__spectro_foldername == "adjustment_spectros"
    assert dataset.path_output_spectrogram == dataset.path.joinpath(
        OSMOSE_PATH.spectrogram, "5_240", "adjustment_spectros", "image"
    )
    assert dataset.path_output_spectrogram_matrix == dataset.path.joinpath(
        OSMOSE_PATH.spectrogram, "5_240", "adjustment_spectros", "matrix"
    )

<<<<<<< HEAD
    dataset._Spectrogram__build_path(adjust=False)
    print("Values of spectrogram")

    print(
        "\n".join([f"{attr} : {getattr(dataset, str(attr))}" for attr in dir(dataset)])
    )
=======
    assert not dataset.path_output_spectrogram.exists()

    dataset._Spectrogram__build_path(adjust=False, dry=False)
>>>>>>> 50b39986
    assert dataset.path_output_spectrogram == dataset.path.joinpath(
        OSMOSE_PATH.spectrogram, "5_240", "512_512_97", "image"
    )
    assert dataset.path_output_spectrogram_matrix == dataset.path.joinpath(
        OSMOSE_PATH.spectrogram, "5_240", "512_512_97", "matrix"
    )

    assert dataset.path.joinpath(OSMOSE_PATH.statistics).exists()


def test_initialize_5s(input_dataset):
    dataset = Spectrogram(
        dataset_path=input_dataset["main_dir"],
        sr_analysis=240,
        analysis_params=PARAMS,
        local=True,
    )

    dataset.initialize(reshape_method="classic")

    timestamp_path = dataset.path.joinpath(
        OSMOSE_PATH.raw_audio.joinpath("5_240", "timestamp.csv")
    )

    spectro_paths = [
        OSMOSE_PATH.spectrogram.joinpath("5_240", "512_512_97", "image"),
        OSMOSE_PATH.spectrogram.joinpath("5_240", "512_512_97", "matrix"),
        OSMOSE_PATH.spectrogram.joinpath("adjust_metadata.csv"),
        OSMOSE_PATH.raw_audio.joinpath("5_240"),
        OSMOSE_PATH.raw_audio.joinpath("5_240", "metadata.csv"),
        timestamp_path,
    ]

    print(os.listdir(dataset.path.joinpath(OSMOSE_PATH.raw_audio, "5_240")))

    for path in spectro_paths:
        assert dataset.path.joinpath(path).resolve().exists()

    all_audio_files = list(dataset.audio_path.glob("*wav"))

    assert len(all_audio_files) == 6
    for file in all_audio_files:
        if not platform.system() == "Windows":
            assert sf.info(file).samplerate == 240
        assert sf.info(file).duration == 5.0

    full_input = np.concatenate(
        (
            tuple(
                [
                    sf.read(
                        dataset.path.joinpath(
                            OSMOSE_PATH.raw_audio, "3_44100", f"test_{i}.wav"
                        )
                    )[0]
                    for i in range(10)
                ]
            )
        )
    )

    csvFileArray = pd.read_csv(timestamp_path, header=None)

    filename_csv = csvFileArray[0].values

    full_output = np.concatenate(
        tuple([sf.read(dataset.audio_path.joinpath(file))[0] for file in filename_csv])
    )

    assert np.allclose(full_input, full_output)


def test_initialize_2s(input_dataset):
    PARAMS["spectro_duration"] = 2
    dataset = Spectrogram(
        dataset_path=input_dataset["main_dir"],
        sr_analysis=240,
        analysis_params=PARAMS,
        local=True,
    )

    dataset.initialize(reshape_method="classic")

    timestamp_path = dataset.path.joinpath(
        OSMOSE_PATH.raw_audio.joinpath("2_240", "timestamp.csv")
    )

    spectro_paths = [
        OSMOSE_PATH.spectrogram.joinpath("2_240", "512_512_97", "image"),
        OSMOSE_PATH.spectrogram.joinpath("2_240", "512_512_97", "matrix"),
        OSMOSE_PATH.spectrogram.joinpath("adjust_metadata.csv"),
        OSMOSE_PATH.raw_audio.joinpath("2_240"),
        OSMOSE_PATH.raw_audio.joinpath("2_240", "metadata.csv"),
        timestamp_path,
    ]

    for path in spectro_paths:
        assert dataset.path.joinpath(path).resolve().exists()

    all_audio_files = list(dataset.audio_path.glob("*wav"))

    assert len(all_audio_files) == 15
    for file in all_audio_files:
        if not platform.system() == "Windows":
            assert sf.info(file).samplerate == 240
        assert sf.info(file).duration == 2.0

    full_input = np.concatenate(
        (
            tuple(
                [
                    sf.read(
                        dataset.path.joinpath(
                            OSMOSE_PATH.raw_audio, "3_44100", f"test_{i}.wav"
                        )
                    )[0]
                    for i in range(10)
                ]
            )
        )
    )

    csvFileArray = pd.read_csv(timestamp_path, header=None)

    filename_csv = csvFileArray[0].values

    full_output = np.concatenate(
        tuple([sf.read(dataset.audio_path.joinpath(file))[0] for file in filename_csv])
    )

    assert np.allclose(full_input, full_output)<|MERGE_RESOLUTION|>--- conflicted
+++ resolved
@@ -11,15 +11,9 @@
     "nfft": 512,
     "window_size": 512,
     "overlap": 97,
-<<<<<<< HEAD
     "colormap": "viridis",
     "zoom_level": 2,
-    "number_adjustment_spectrograms": 2,
-=======
-    "spectro_colormap": "viridis",
-    "zoom_level": 2,
     "number_adjustment_spectrogram": 2,
->>>>>>> 50b39986
     "dynamic_min": 0,
     "dynamic_max": 150,
     "spectro_duration": 5,
@@ -57,19 +51,10 @@
     assert dataset.path_output_spectrogram_matrix == dataset.path.joinpath(
         OSMOSE_PATH.spectrogram, "5_240", "adjustment_spectros", "matrix"
     )
-
-<<<<<<< HEAD
-    dataset._Spectrogram__build_path(adjust=False)
-    print("Values of spectrogram")
-
-    print(
-        "\n".join([f"{attr} : {getattr(dataset, str(attr))}" for attr in dir(dataset)])
-    )
-=======
+    
     assert not dataset.path_output_spectrogram.exists()
 
     dataset._Spectrogram__build_path(adjust=False, dry=False)
->>>>>>> 50b39986
     assert dataset.path_output_spectrogram == dataset.path.joinpath(
         OSMOSE_PATH.spectrogram, "5_240", "512_512_97", "image"
     )
